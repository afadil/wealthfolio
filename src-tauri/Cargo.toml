--- conflicted
+++ resolved
@@ -14,12 +14,8 @@
 
 [dependencies]
 wealthfolio_core = { path = "../src-core" }
-<<<<<<< HEAD
 tauri = { version = "1.7.2", features = [ "dialog-save", "updater", "dialog-open", "fs-all", "path-all", "window-start-dragging", "shell-open"] }
-=======
-tauri = { version = "1.7.2", features = [ "updater", "dialog-open", "fs-all", "path-all", "window-start-dragging", "shell-open"] }
 diesel = { version = "2.2.4", features = ["sqlite", "chrono", "r2d2", "numeric", "returning_clauses_for_sqlite_3_35"] }
->>>>>>> a11ef63a
 dotenvy = "0.15.7"
 
 [features]
